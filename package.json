{
  "name": "yalps",
  "version": "0.4.2",
  "author": {
    "name": "Ivordir",
    "email": "ivordir@pm.me"
  },
  "description": "Yet another linear programming solver. (A rewrite of javascript-lp-solver.) Aims to be decently fast.",
  "keywords": [
    "Linear Programming",
    "Integer Programming",
    "Mixed Integer Linear Programming",
    "LP",
    "ILP",
    "MILP",
    "Solver",
    "Linear Optimization"
  ],
  "homepage": "https://github.com/Ivordir/YALPS",
  "repository": {
    "type": "git",
    "url": "https://github.com/Ivordir/YALPS.git"
  },
  "bugs": {
    "url": "https://github.com/Ivordir/YALPS/issues"
  },
  "license": "MIT",
  "files": [
    "dist"
  ],
  "main": "./dist/YALPS.cjs.js",
  "module": "./dist/YALPS.js",
  "exports": {
    "import": "./dist/YALPS.js",
    "require": "./dist/YALPS.cjs.js",
    "default": "./dist/YALPS.js"
  },
  "sideEffects": false,
  "type": "module",
  "types": "./dist/YALPS.d.ts",
  "scripts": {
<<<<<<< HEAD
    "test:main": "ts-mocha tests/Tests.ts",
    "coverage": "c8 --check-coverage --lines 95 pnpm test:main",
    "test": "pnpm coverage",
    "benchmark": "ts-node tests/Benchmark.ts",
=======
    "test": "ts-mocha tests/Tests.ts",
    "benchmark": "node --expose-gc --loader ts-node/esm benchmarks/Benchmark.ts",
    "inspect": "node --inspect-brk --expose-gc --loader ts-node/esm",
>>>>>>> fa5445c7
    "start": "tsc -w",
    "build:esm": "tsc",
    "build:cjs": "tsc -m commonjs && mv ./dist/YALPS.js ./dist/YALPS.cjs.js",
    "build": "pnpm build:cjs && pnpm build:esm",
    "prepare": "pnpm build",
    "release": "np --no-cleanup"
  },
  "dependencies": {
    "heap": "^0.2.7"
  },
  "devDependencies": {
    "@types/heap": "^0.2.31",
    "@types/mocha": "^9.1.1",
    "@types/node": "^18.15.5",
    "assert": "^2.0.0",
    "c8": "^7.13.0",
    "fs": "0.0.1-security",
    "glpk.js": "^4.0.1",
    "javascript-lp-solver": "^0.4.24",
    "mocha": "^10.2.0",
    "perf_hooks": "^0.0.1",
    "ts-mocha": "^10.0.0",
    "ts-node": "^10.9.1",
    "typescript": "^4.9.5"
  }
}<|MERGE_RESOLUTION|>--- conflicted
+++ resolved
@@ -39,16 +39,11 @@
   "type": "module",
   "types": "./dist/YALPS.d.ts",
   "scripts": {
-<<<<<<< HEAD
+    "benchmark": "node --expose-gc --loader ts-node/esm benchmarks/Benchmark.ts",
+    "inspect": "node --inspect-brk --expose-gc --loader ts-node/esm",
     "test:main": "ts-mocha tests/Tests.ts",
     "coverage": "c8 --check-coverage --lines 95 pnpm test:main",
     "test": "pnpm coverage",
-    "benchmark": "ts-node tests/Benchmark.ts",
-=======
-    "test": "ts-mocha tests/Tests.ts",
-    "benchmark": "node --expose-gc --loader ts-node/esm benchmarks/Benchmark.ts",
-    "inspect": "node --inspect-brk --expose-gc --loader ts-node/esm",
->>>>>>> fa5445c7
     "start": "tsc -w",
     "build:esm": "tsc",
     "build:cjs": "tsc -m commonjs && mv ./dist/YALPS.js ./dist/YALPS.cjs.js",
